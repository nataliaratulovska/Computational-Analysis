import random

import click
import networkx as nx
import matplotlib.pyplot as plt
from gensim.models import fasttext
from itertools import combinations
<<<<<<< HEAD
import pickle
=======
import math
>>>>>>> 0d9cd783

# Dont use matplotlib > 3.9.X
# https://github.com/RVC-Project/Retrieval-based-Voice-Conversion-WebUI/issues/2411
#TODO: Add more documentation to the functions eg param descriptions etc

def create_base_word_graph(words, model, combine):
    '''
    Create a graph of the base words.
    '''
    graph = nx.Graph()
    if not combine:
        for word in words:
<<<<<<< HEAD
            graph.add_node(word, node_color='#FFAEBC', type='base_word')
=======
            graph.add_node(word, node_color='pink', type='base_word')
>>>>>>> 0d9cd783
        for combination in combinations(words, 2):
            similarity = model.wv.similarity(combination[0], combination[1])
            click.echo(f"Similarity between {combination[0]} and {combination[1]}: {similarity}")
            click.echo('\n')
            graph.add_edge(combination[0], combination[1], weight=similarity, color='#FBE7C6', label=similarity, len=(similarity*10)**2)
    else:
        graph.add_node(str(words), node_color='#FFAEBC', type='base_word')
    return graph

def create_subgraphs(base_graph, positives, model, topn, subttopn, vocabres, negatives, combine):
    '''
    Create subgraphs of the nearest neighbors of the base words.
    '''
    #TODO: Naive implementation, should be improved.
    #TODO: No functionality for negatives. Needs to be added.
    if not combine:
        for word in positives:
            neighbors = model.wv.most_similar(word, topn=topn, restrict_vocab=vocabres)
            for neighbor in neighbors:
                base_graph.add_node(neighbor[0], node_color='#FBE7C6', type='sub_word_1')
                base_graph.add_edge(word, neighbor[0], weight=neighbor[1])
                sub_neighbors = model.wv.most_similar(neighbor[0], topn=subttopn, restrict_vocab=vocabres,
                                                      )
                for sub_neighbor in sub_neighbors:
                    base_graph.add_node(sub_neighbor[0], node_color='#FBE7C6', type='sub_word_2')
<<<<<<< HEAD
                    base_graph.add_edge(neighbor[0], sub_neighbor[0], weight=sub_neighbor[1], negative=positives)
=======
                    base_graph.add_edge(neighbor[0], sub_neighbor[0], weight=sub_neighbor[1])
>>>>>>> 0d9cd783
    else:
        neighbors = model.wv.most_similar(positives, topn=topn, restrict_vocab=vocabres)
        for neighbor in neighbors:
            base_graph.add_node(neighbor[0], node_color='#FBE7C6', type='sub_word_1')
            base_graph.add_edge(str(positives), neighbor[0], weight=neighbor[1])
            sub_neighbors = model.wv.most_similar(neighbor[0], topn=subttopn, restrict_vocab=vocabres)
            for sub_neighbor in sub_neighbors:
                base_graph.add_node(sub_neighbor[0], node_color='#FBE7C6', type='sub_word_2')
<<<<<<< HEAD
                base_graph.add_edge(neighbor[0], sub_neighbor[0], weight=sub_neighbor[1], negative=positives)
=======
                base_graph.add_edge(neighbor[0], sub_neighbor[0], weight=sub_neighbor[1])
>>>>>>> 0d9cd783
    return base_graph


@click.command()
@click.option('--positive', prompt='Single or multiple words seperated by a whitespace.'
                                                 'These words are used to find the nearest neighbors. If used with '
                                                 'combine the words act as a conglomerate.', required=True)
@click.option('--negative', default=None, help='Single or multiple words seperated by a whitespace.'
                                                 'These words will be excluded from the nearest neighbors.')
@click.option('--topn', default=10, help='Number of nearest neighbors to find.')
@click.option('--subttopn', default=3, help='Graph type to use.')
@click.option('--model', default='cc.en.300.bin', help='Model to use. Filename in models/ directory.')
@click.option('--combine', is_flag=False, help='Combine the positives to a conglomerate.')
#TODO: Maybe find a better default for this?
@click.option('--vocabres', default=100000, help='Graph type to use.')
@click.option('--roundcount', default=3, help='How much the similiarity measure for the labels gets rounded.')
def main(positive, negative, topn, subttopn, model, combine, vocabres, roundcount):
    '''
    Main function to load the pre-trained word vectors and find the most similar words.
    Binary fasttext model has some drawbacks. Checkout https://radimrehurek.com/gensim/models/_fasttext_bin.html
    '''
    positives = positive.split(" ")
    negatives = negative.split(" ") if negative else None

    click.echo('Using model: ' + model + '\n')
    click.echo('Loading model...\n')
    model = fasttext.load_facebook_model('models/' + model)

    click.echo('Creating Basegraph...\n')
    base_graph = create_base_word_graph(positives, model, combine=combine)

    click.echo('Creating Subgraphs...\n')
    graph = create_subgraphs(base_graph, positives, model, topn, subttopn, vocabres, negatives, combine=combine)
<<<<<<< HEAD
    # For testing without the need to run the whole script
    #graph =

    #TODO: The springlayout seems to overwrite nodecolors?
    #pos = nx.spring_layout(graph, k=0.12, iterations=30, scale=2)
    pos = nx.nx_pydot.graphviz_layout(graph)
=======
    #TODO: The springlayout seems to overwrite nodecolors?
    pos = nx.spring_layout(graph, k=0.12, iterations=30)
>>>>>>> 0d9cd783
    fig = plt.figure()
    nx.draw(graph, pos, with_labels=True, font_size=8)
    edge_labels = dict([((n1, n2), round(d['weight'], roundcount))
                        for n1, n2, d in graph.edges(data=True)])
    print(edge_labels)
    #color_map = {'base_word': '#a6335f', 'sub_word_1': '#e194bc', 'sub_word_2': '#86aba7'}
    #node_colors = dict([(n, color_map[typee]) for n, typee in nx.get_node_attributes(base_graph, 'type'))
    ATTRIBUTE_NAME = 'type'
    COLOR_SCHEME = {
        'base_word': '#a6335f',
        'sub_word_1': '#e194bc',
        'sub_word_2': '#86aba7'
    }
    colors = [COLOR_SCHEME[graph.nodes[node][ATTRIBUTE_NAME]] for node in list(graph.nodes())]
<<<<<<< HEAD
    print([graph.nodes[node][ATTRIBUTE_NAME] for node in list(graph.nodes())])
    nx.draw_networkx_nodes(graph, pos, node_color=colors, cmap=COLOR_SCHEME.values(), node_size=500, edgecolors='#ffffff'
                           , alpha=0.9)
    nx.draw_networkx_edges(graph, pos, edge_color='#86aba7', width=4, alpha=0.8)
    nx.draw_networkx_edge_labels(graph, pos, edge_labels=edge_labels,
                                 font_color='#ffffff', font_size=8, rotate=False, bbox=dict(alpha=0))

    fig.set_facecolor('#2F4F4F')

=======
    print(colors)
    nx.draw_networkx_nodes(graph, pos, node_color=colors, cmap=COLOR_SCHEME.values(), node_size=1200, edgecolors='#ffffff'
                           , alpha=0.9)
    nx.draw_networkx_edges(base_graph, pos, edge_color='#86aba7', width=4, alpha=0.8)
    nx.draw_networkx_edge_labels(base_graph, pos, edge_labels=edge_labels,
                                 font_color='#ffffff', font_size=8, rotate=False, bbox=dict(alpha=0))

    fig.set_facecolor('#2F4F4F')
>>>>>>> 0d9cd783
    fig.set_label('Nearest Neighbor Graph for: ' + str(positives))
    plt.savefig('graph.png')


def test_design():
    # For testing without the need to run the whole script
    with open('test_graph_data.pickle', 'rb') as f:
        graph = pickle.load(f)
    pos = nx.nx_pydot.graphviz_layout(graph)
    fig = plt.figure()
    nx.draw(graph, pos, with_labels=True, font_size=8)
    edge_labels = dict([((n1, n2), round(d['weight'], 3))
                        for n1, n2, d in graph.edges(data=True)])
    print(edge_labels)
    ATTRIBUTE_NAME = 'type'
    COLOR_SCHEME = {
        'base_word': '#a6335f',
        'sub_word_1': '#e194bc',
        'sub_word_2': '#86aba7'
    }
    colors = [COLOR_SCHEME[graph.nodes[node][ATTRIBUTE_NAME]] for node in list(graph.nodes())]
    print([graph.nodes[node][ATTRIBUTE_NAME] for node in list(graph.nodes())])
    nx.draw_networkx_nodes(graph, pos, node_color=colors, cmap=COLOR_SCHEME.values(), node_size=500,
                           edgecolors='#ffffff'
                           , alpha=0.9)
    nx.draw_networkx_edges(graph, pos, edge_color='#86aba7', width=4, alpha=0.8)
    nx.draw_networkx_edge_labels(graph, pos, edge_labels=edge_labels,
                                 font_color='#ffffff', font_size=8, rotate=False, bbox=dict(alpha=0))

    fig.set_facecolor('#2F4F4F')
    plt.savefig('test_graph.png')


#TODO: Add your names and rearrange them alphabetically
if __name__ == "__main__":
    print("-----------------------------------\n"
          "Nearest Neighbor Visualization Tool\n"
          "Created by: Yannik Herbst, ..., ...\n"
          "-----------------------------------\n")

    main()
    #test_design()
<|MERGE_RESOLUTION|>--- conflicted
+++ resolved
@@ -5,11 +5,8 @@
 import matplotlib.pyplot as plt
 from gensim.models import fasttext
 from itertools import combinations
-<<<<<<< HEAD
 import pickle
-=======
-import math
->>>>>>> 0d9cd783
+
 
 # Dont use matplotlib > 3.9.X
 # https://github.com/RVC-Project/Retrieval-based-Voice-Conversion-WebUI/issues/2411
@@ -22,11 +19,7 @@
     graph = nx.Graph()
     if not combine:
         for word in words:
-<<<<<<< HEAD
             graph.add_node(word, node_color='#FFAEBC', type='base_word')
-=======
-            graph.add_node(word, node_color='pink', type='base_word')
->>>>>>> 0d9cd783
         for combination in combinations(words, 2):
             similarity = model.wv.similarity(combination[0], combination[1])
             click.echo(f"Similarity between {combination[0]} and {combination[1]}: {similarity}")
@@ -52,11 +45,7 @@
                                                       )
                 for sub_neighbor in sub_neighbors:
                     base_graph.add_node(sub_neighbor[0], node_color='#FBE7C6', type='sub_word_2')
-<<<<<<< HEAD
                     base_graph.add_edge(neighbor[0], sub_neighbor[0], weight=sub_neighbor[1], negative=positives)
-=======
-                    base_graph.add_edge(neighbor[0], sub_neighbor[0], weight=sub_neighbor[1])
->>>>>>> 0d9cd783
     else:
         neighbors = model.wv.most_similar(positives, topn=topn, restrict_vocab=vocabres)
         for neighbor in neighbors:
@@ -65,11 +54,7 @@
             sub_neighbors = model.wv.most_similar(neighbor[0], topn=subttopn, restrict_vocab=vocabres)
             for sub_neighbor in sub_neighbors:
                 base_graph.add_node(sub_neighbor[0], node_color='#FBE7C6', type='sub_word_2')
-<<<<<<< HEAD
                 base_graph.add_edge(neighbor[0], sub_neighbor[0], weight=sub_neighbor[1], negative=positives)
-=======
-                base_graph.add_edge(neighbor[0], sub_neighbor[0], weight=sub_neighbor[1])
->>>>>>> 0d9cd783
     return base_graph
 
 
@@ -103,17 +88,8 @@
 
     click.echo('Creating Subgraphs...\n')
     graph = create_subgraphs(base_graph, positives, model, topn, subttopn, vocabres, negatives, combine=combine)
-<<<<<<< HEAD
-    # For testing without the need to run the whole script
-    #graph =
 
-    #TODO: The springlayout seems to overwrite nodecolors?
-    #pos = nx.spring_layout(graph, k=0.12, iterations=30, scale=2)
     pos = nx.nx_pydot.graphviz_layout(graph)
-=======
-    #TODO: The springlayout seems to overwrite nodecolors?
-    pos = nx.spring_layout(graph, k=0.12, iterations=30)
->>>>>>> 0d9cd783
     fig = plt.figure()
     nx.draw(graph, pos, with_labels=True, font_size=8)
     edge_labels = dict([((n1, n2), round(d['weight'], roundcount))
@@ -128,7 +104,7 @@
         'sub_word_2': '#86aba7'
     }
     colors = [COLOR_SCHEME[graph.nodes[node][ATTRIBUTE_NAME]] for node in list(graph.nodes())]
-<<<<<<< HEAD
+
     print([graph.nodes[node][ATTRIBUTE_NAME] for node in list(graph.nodes())])
     nx.draw_networkx_nodes(graph, pos, node_color=colors, cmap=COLOR_SCHEME.values(), node_size=500, edgecolors='#ffffff'
                            , alpha=0.9)
@@ -137,17 +113,6 @@
                                  font_color='#ffffff', font_size=8, rotate=False, bbox=dict(alpha=0))
 
     fig.set_facecolor('#2F4F4F')
-
-=======
-    print(colors)
-    nx.draw_networkx_nodes(graph, pos, node_color=colors, cmap=COLOR_SCHEME.values(), node_size=1200, edgecolors='#ffffff'
-                           , alpha=0.9)
-    nx.draw_networkx_edges(base_graph, pos, edge_color='#86aba7', width=4, alpha=0.8)
-    nx.draw_networkx_edge_labels(base_graph, pos, edge_labels=edge_labels,
-                                 font_color='#ffffff', font_size=8, rotate=False, bbox=dict(alpha=0))
-
-    fig.set_facecolor('#2F4F4F')
->>>>>>> 0d9cd783
     fig.set_label('Nearest Neighbor Graph for: ' + str(positives))
     plt.savefig('graph.png')
 
