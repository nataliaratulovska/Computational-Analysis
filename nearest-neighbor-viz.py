import click
from gensim.models import fasttext
from itertools import combinations
import pickle
<<<<<<< HEAD
import graphviz as gv
from uuid import uuid4
from pydantic import BaseModel, Field, ConfigDict
from matplotlib import cm
from matplotlib.colors import rgb2hex

config: 'Config'
cmap = [rgb2hex(color) for color in cm.plasma((range(256)))]
negatives = []

class Config(BaseModel):
    """
    Configuration class for the FastText model.
    """
    model_config = ConfigDict(arbitrary_types_allowed=True)
    model_file: str = Field(default='cc.en.300.bin', description='Model to use. Filename in models/ directory.')
    positives: list = Field(default=[], description='List of positive words to use.')
    negatives: list = Field(default=[], description='List of negative words to use.')
    topn: int = Field(default=10, description='Number of nearest neighbors to find.')
    subt_topn: int = Field(default=3, description='Graph type to use.')
    combine: bool = Field(default=False, description='Combine the positives to a conglomerate.')
    vocab_restriction: int = Field(default=100000, description='Graph type to use.')
    round_count: int = Field(default=3, description='How much the similarity measure for the labels gets rounded.')
    depth: int = Field(default=2, description='How deep the graph should be.')
    model: fasttext.FastText = Field(default=fasttext.FastText, description='Model to use.')
    single_occurrence: bool = Field(default=True, description='Dont allow multiple occurrences of the same word.')
=======
>>>>>>> c91d47eb


# Dont use matplotlib > 3.9.X
# https://github.com/RVC-Project/Retrieval-based-Voice-Conversion-WebUI/issues/2411

def add_sub_nodes(graph, word, parent_node_id, hierarchy=1):
    '''
    Add sub nodes to the graph.
    word: Word to use.
    parent_node_id: Node id to use.
    hierarchy: Current depth in the graph.
    visited: Set of already visited words.
    '''
<<<<<<< HEAD
    if config is None:
        raise ValueError("Config is not initialized.")
    if hierarchy > config.depth:
        return
    # Get neighbors
    neighbors = config.model.wv.most_similar(
        word,
        topn=config.subt_topn if hierarchy > 1 else config.topn,
        restrict_vocab=config.vocab_restriction
    )
    for neighbor in neighbors:
        current_node_id = str(uuid4())
        graph.node(
            current_node_id,
            neighbor[0],
            fillcolor=cmap[len(cmap) // config.depth * (hierarchy-1)],
        )
        graph.edge(
            parent_node_id,
            current_node_id,
            label=str(round(neighbor[1], config.round_count)),
        )
        # Recursively add sub-nodes
        add_sub_nodes(
            graph,
            neighbor[0],
            current_node_id,
            hierarchy=hierarchy + 1
        )

=======
    graph = nx.Graph()
    if not combine:
        for word in words:
            graph.add_node(word, node_color='#FFAEBC', type='base_word')
        for combination in combinations(words, 2):
            similarity = model.wv.similarity(combination[0], combination[1])
            click.echo(f"Similarity between {combination[0]} and {combination[1]}: {similarity}")
            click.echo('\n')
            graph.add_edge(combination[0], combination[1], weight=similarity, color='#FBE7C6', label=similarity, len=(similarity*10)**2)
    else:
        graph.add_node(str(words), node_color='#FFAEBC', type='base_word')
    return graph
>>>>>>> c91d47eb

def create_graph():
    '''
    Create a base nodes from userinput.
    '''
<<<<<<< HEAD
    # Create a graph, default styles are set here
    graph = gv.Graph(comment='Graph for: ' + "-".join(config.positives),
                     graph_attr={
                        'bgcolor': '#2f4f4f',
                        'label': 'Graph for: ' + "-".join(config.positives),
                        'overlap': 'false',
                     },
                     node_attr={
                         'shape': 'circle',
                         'style': 'filled',
                         'fontcolor': '#ffffff',
                         'fontsize': '12',
                     },
                     edge_attr={
                         'color': '#FBE7C6',
                         'label': 'weight',
                         'fontsize': '10',
                         'fontcolor': '#ffffff'
                     },
                     engine='neato'
                     )
    if not config.combine:
        node_mapping = []
        for word in config.positives:
            node_id = str(uuid4())
            graph.node(node_id, word, color='#a6335f')
            add_sub_nodes(graph, word, node_id)
            node_mapping.append((node_id, word))
        for combination in combinations(node_mapping, 2):
            similarity = config.model.wv.similarity(combination[0][1], combination[1][1])
            click.echo(f"Similarity between {combination[0][1]} and {combination[1][1]}: {similarity}")
            graph.edge(combination[0][0], combination[1][0], label=str(round(similarity, config.round_count)))
    else:
        node_id = str(uuid4())
        graph.node(node_id, str(config.positives), color=cmap[0])
    return graph
=======
    #TODO: Naive implementation, should be improved.
    #TODO: No functionality for negatives. Needs to be added.
    if not combine:
        for word in positives:
            #neighbors = model.wv.most_similar(word, topn=topn, restrict_vocab=vocabres) -> ohne negatives
            neighbors = model.wv.most_similar(positive = [word], negative = negatives if negatives else [], topn=topn, restrict_vocab=vocabres)
            for neighbor in neighbors:
                base_graph.add_node(neighbor[0], node_color='#FBE7C6', type='sub_word_1')
                base_graph.add_edge(word, neighbor[0], weight=neighbor[1])
                sub_neighbors = model.wv.most_similar(neighbor[0], topn=subttopn, restrict_vocab=vocabres,
                                                      )
                for sub_neighbor in sub_neighbors:
                    base_graph.add_node(sub_neighbor[0], node_color='#FBE7C6', type='sub_word_2')
                    base_graph.add_edge(neighbor[0], sub_neighbor[0], weight=sub_neighbor[1], negative=positives)
    else:
        #neighbors = model.wv.most_similar(positives, topn=topn, restrict_vocab=vocabres) -> ohne negatives
        neighbors = model.wv.most_similar(positive = positives, negative = negatives if negatives else [], topn=topn, restrict_vocab=vocabres)
        for neighbor in neighbors:
            base_graph.add_node(neighbor[0], node_color='#FBE7C6', type='sub_word_1')
            base_graph.add_edge(str(positives), neighbor[0], weight=neighbor[1])
            sub_neighbors = model.wv.most_similar(neighbor[0], topn=subttopn, restrict_vocab=vocabres)
            for sub_neighbor in sub_neighbors:
                base_graph.add_node(sub_neighbor[0], node_color='#FBE7C6', type='sub_word_2')
                base_graph.add_edge(neighbor[0], sub_neighbor[0], weight=sub_neighbor[1], negative=positives)
    return base_graph
>>>>>>> c91d47eb


@click.command()
@click.option('--positive', prompt='Single or multiple words seperated by a whitespace.'
                                                 'These words are used to find the nearest neighbors. If used with '
                                                 'combine the words act as a conglomerate.', required=True)
<<<<<<< HEAD
@click.option('--negative', default='', help='Single or multiple words seperated by a whitespace.'
                                                 'These words will be excluded from the nearest neighbors.')
@click.option('--topn', default=10, help='Number of nearest neighbors to find.')
@click.option('--subttopn', default=3, help='Graph type to use.')
@click.option('--modelfile', default='cc.en.300.bin', help='Model to use. Filename in models/ directory.')
@click.option('--combine', is_flag=True, default=False, help='Combine the positives to a conglomerate.')
@click.option('--vocabres', default=100000, help='Graph type to use.')
@click.option('--roundcount', '-r', default=3, help='How much the similiarity measure for the labels gets rounded.')
@click.option('--depth', '-d', default=2, help='How deep the graph should be.')
@click.option('--verbose', '-v', is_flag=True, default=False, help='Verbose output.')
@click.option('--singleoccurrence', '-so', is_flag=True, default=True, help='Dont allow multiple occurrences of the same word.')
def main(positive, negative, topn, subttopn, modelfile, combine, vocabres, roundcount, depth, verbose, singleoccurrence):
=======
#@click.option('--negative', default=None, help='Single or multiple words seperated by a whitespace.These words will be excluded from the nearest neighbors.')
@click.option('--negative', prompt='Single or multiple words seperated by a whitespace.'
                                                 'These words will be excluded from the nearest neighbors. (Optional)', default='', required=False)
@click.option('--topn', default=10, help='Number of nearest neighbors to find.')
@click.option('--subttopn', default=3, help='Graph type to use.')
@click.option('--model', default='cc.en.300.bin', help='Model to use. Filename in models/ directory.')
@click.option('--combine', is_flag=False, help='Combine the positives to a conglomerate.')
#TODO: Maybe find a better default for this? 10.000 ok for only positives, 30.000 needed for negatives
@click.option('--vocabres', default=30000, help='Graph type to use.')
@click.option('--roundcount', default=3, help='How much the similiarity measure for the labels gets rounded.')
def main(positive, negative, topn, subttopn, model, combine, vocabres, roundcount):
>>>>>>> c91d47eb
    '''
    Main function to load the pre-trained word vectors and find the most similar words.
    Binary fasttext model has some drawbacks. Checkout https://radimrehurek.com/gensim/models/_fasttext_bin.html
    '''
    global config
    # Set the config
    config = Config(
        model_file=modelfile,
        positives=positive.split(" "),
        negatives=negative.split(" ") if negative else [],
        topn=topn,
        subt_topn=subttopn,
        combine=combine,
        vocab_restriction=vocabres,
        round_count=roundcount,
        depth=depth,
        single_occurrence=singleoccurrence
    )
    # Print the config
    if verbose:
        click.echo('Using model: ' + modelfile + '\n')
        click.echo('Using positives: ' + positive + '\n')
        click.echo('Using negatives: ' + negative + '\n')
        click.echo('Using topn: ' + str(topn) + '\n')
        click.echo('Using subt_topn: ' + str(subttopn) + '\n')
        click.echo('Using combine: ' + str(combine) + '\n')
        click.echo('Using vocabres: ' + str(vocabres) + '\n')
        click.echo('Using roundcount: ' + str(roundcount) + '\n')
        click.echo('Using depth: ' + str(depth) + '\n')
    else:
        click.echo('Using model: ' + modelfile + '\n')

    # Load the model
    click.echo('Loading model...\n')
<<<<<<< HEAD
    config.model = fasttext.load_facebook_model('models/' + modelfile)

    # Create the graph
    click.echo('Creating Graph...\n')
    graph = create_graph()
    graph.render(view=True, filename=f'graph-{"-".join(config.positives)}', format='png')

    # Uncomment below to create new test graph data
    # with open('test_graph_data.pickle', 'wb') as f:
    #     pickle.dump(graph, f)


def test_design():
    # For testing without the need to run the whole script
    with open('test_graph_data.pickle', 'rb') as f:
        graph = pickle.load(f)
    graph.render(view=True)
=======
    model = fasttext.load_facebook_model('models/' + model)

    click.echo('Creating Basegraph...\n')
    base_graph = create_base_word_graph(positives, model, combine=combine)

    click.echo('Creating Subgraphs...\n')
    graph = create_subgraphs(base_graph, positives, model, topn, subttopn, vocabres, negatives, combine=combine)

    pos = nx.nx_pydot.graphviz_layout(graph)
    fig = plt.figure()
    nx.draw(graph, pos, with_labels=True, font_size=8)
    edge_labels = dict([((n1, n2), round(d['weight'], roundcount))
                        for n1, n2, d in graph.edges(data=True)])
    print(edge_labels)
    #color_map = {'base_word': '#a6335f', 'sub_word_1': '#e194bc', 'sub_word_2': '#86aba7'}
    #node_colors = dict([(n, color_map[typee]) for n, typee in nx.get_node_attributes(base_graph, 'type'))
    ATTRIBUTE_NAME = 'type'
    COLOR_SCHEME = {
        'base_word': '#a6335f',
        'sub_word_1': '#e194bc',
        'sub_word_2': '#86aba7'
    }
    colors = [COLOR_SCHEME[graph.nodes[node][ATTRIBUTE_NAME]] for node in list(graph.nodes())]

    print([graph.nodes[node][ATTRIBUTE_NAME] for node in list(graph.nodes())])
    nx.draw_networkx_nodes(graph, pos, node_color=colors, cmap=COLOR_SCHEME.values(), node_size=500, edgecolors='#ffffff'
                           , alpha=0.9)
    nx.draw_networkx_edges(graph, pos, edge_color='#86aba7', width=4, alpha=0.8)
    nx.draw_networkx_edge_labels(graph, pos, edge_labels=edge_labels,
                                 font_color='#ffffff', font_size=8, rotate=False, bbox=dict(alpha=0))

    fig.set_facecolor('#2F4F4F')
    fig.set_label('Nearest Neighbor Graph for: ' + str(positives))
    plt.savefig('graph.png')
>>>>>>> c91d47eb


def test_design():
    # For testing without the need to run the whole script
    with open('test_graph_data.pickle', 'rb') as f:
        graph = pickle.load(f)
    pos = nx.nx_pydot.graphviz_layout(graph)
    fig = plt.figure()
    nx.draw(graph, pos, with_labels=True, font_size=8)
    edge_labels = dict([((n1, n2), round(d['weight'], 3))
                        for n1, n2, d in graph.edges(data=True)])
    print(edge_labels)
    ATTRIBUTE_NAME = 'type'
    COLOR_SCHEME = {
        'base_word': '#a6335f',
        'sub_word_1': '#e194bc',
        'sub_word_2': '#86aba7'
    }
    colors = [COLOR_SCHEME[graph.nodes[node][ATTRIBUTE_NAME]] for node in list(graph.nodes())]
    print([graph.nodes[node][ATTRIBUTE_NAME] for node in list(graph.nodes())])
    nx.draw_networkx_nodes(graph, pos, node_color=colors, cmap=COLOR_SCHEME.values(), node_size=500,
                           edgecolors='#ffffff'
                           , alpha=0.9)
    nx.draw_networkx_edges(graph, pos, edge_color='#86aba7', width=4, alpha=0.8)
    nx.draw_networkx_edge_labels(graph, pos, edge_labels=edge_labels,
                                 font_color='#ffffff', font_size=8, rotate=False, bbox=dict(alpha=0))

    fig.set_facecolor('#2F4F4F')
    plt.savefig('test_graph.png')


#TODO: Add your names and rearrange them alphabetically
if __name__ == "__main__":
    print("-----------------------------------\n"
          "Nearest Neighbor Visualization Tool\n"
          "Created by: Yannik Herbst, Natalia Ratulovska, ...\n"
          "-----------------------------------\n")

    main()
    #test_design()
<|MERGE_RESOLUTION|>--- conflicted
+++ resolved
@@ -2,7 +2,6 @@
 from gensim.models import fasttext
 from itertools import combinations
 import pickle
-<<<<<<< HEAD
 import graphviz as gv
 from uuid import uuid4
 from pydantic import BaseModel, Field, ConfigDict
@@ -29,8 +28,6 @@
     depth: int = Field(default=2, description='How deep the graph should be.')
     model: fasttext.FastText = Field(default=fasttext.FastText, description='Model to use.')
     single_occurrence: bool = Field(default=True, description='Dont allow multiple occurrences of the same word.')
-=======
->>>>>>> c91d47eb
 
 
 # Dont use matplotlib > 3.9.X
@@ -44,7 +41,6 @@
     hierarchy: Current depth in the graph.
     visited: Set of already visited words.
     '''
-<<<<<<< HEAD
     if config is None:
         raise ValueError("Config is not initialized.")
     if hierarchy > config.depth:
@@ -75,26 +71,10 @@
             hierarchy=hierarchy + 1
         )
 
-=======
-    graph = nx.Graph()
-    if not combine:
-        for word in words:
-            graph.add_node(word, node_color='#FFAEBC', type='base_word')
-        for combination in combinations(words, 2):
-            similarity = model.wv.similarity(combination[0], combination[1])
-            click.echo(f"Similarity between {combination[0]} and {combination[1]}: {similarity}")
-            click.echo('\n')
-            graph.add_edge(combination[0], combination[1], weight=similarity, color='#FBE7C6', label=similarity, len=(similarity*10)**2)
-    else:
-        graph.add_node(str(words), node_color='#FFAEBC', type='base_word')
-    return graph
->>>>>>> c91d47eb
-
 def create_graph():
     '''
     Create a base nodes from userinput.
     '''
-<<<<<<< HEAD
     # Create a graph, default styles are set here
     graph = gv.Graph(comment='Graph for: ' + "-".join(config.positives),
                      graph_attr={
@@ -131,65 +111,25 @@
         node_id = str(uuid4())
         graph.node(node_id, str(config.positives), color=cmap[0])
     return graph
-=======
-    #TODO: Naive implementation, should be improved.
-    #TODO: No functionality for negatives. Needs to be added.
-    if not combine:
-        for word in positives:
-            #neighbors = model.wv.most_similar(word, topn=topn, restrict_vocab=vocabres) -> ohne negatives
-            neighbors = model.wv.most_similar(positive = [word], negative = negatives if negatives else [], topn=topn, restrict_vocab=vocabres)
-            for neighbor in neighbors:
-                base_graph.add_node(neighbor[0], node_color='#FBE7C6', type='sub_word_1')
-                base_graph.add_edge(word, neighbor[0], weight=neighbor[1])
-                sub_neighbors = model.wv.most_similar(neighbor[0], topn=subttopn, restrict_vocab=vocabres,
-                                                      )
-                for sub_neighbor in sub_neighbors:
-                    base_graph.add_node(sub_neighbor[0], node_color='#FBE7C6', type='sub_word_2')
-                    base_graph.add_edge(neighbor[0], sub_neighbor[0], weight=sub_neighbor[1], negative=positives)
-    else:
-        #neighbors = model.wv.most_similar(positives, topn=topn, restrict_vocab=vocabres) -> ohne negatives
-        neighbors = model.wv.most_similar(positive = positives, negative = negatives if negatives else [], topn=topn, restrict_vocab=vocabres)
-        for neighbor in neighbors:
-            base_graph.add_node(neighbor[0], node_color='#FBE7C6', type='sub_word_1')
-            base_graph.add_edge(str(positives), neighbor[0], weight=neighbor[1])
-            sub_neighbors = model.wv.most_similar(neighbor[0], topn=subttopn, restrict_vocab=vocabres)
-            for sub_neighbor in sub_neighbors:
-                base_graph.add_node(sub_neighbor[0], node_color='#FBE7C6', type='sub_word_2')
-                base_graph.add_edge(neighbor[0], sub_neighbor[0], weight=sub_neighbor[1], negative=positives)
-    return base_graph
->>>>>>> c91d47eb
+
 
 
 @click.command()
 @click.option('--positive', prompt='Single or multiple words seperated by a whitespace.'
                                                  'These words are used to find the nearest neighbors. If used with '
                                                  'combine the words act as a conglomerate.', required=True)
-<<<<<<< HEAD
 @click.option('--negative', default='', help='Single or multiple words seperated by a whitespace.'
                                                  'These words will be excluded from the nearest neighbors.')
 @click.option('--topn', default=10, help='Number of nearest neighbors to find.')
 @click.option('--subttopn', default=3, help='Graph type to use.')
 @click.option('--modelfile', default='cc.en.300.bin', help='Model to use. Filename in models/ directory.')
 @click.option('--combine', is_flag=True, default=False, help='Combine the positives to a conglomerate.')
-@click.option('--vocabres', default=100000, help='Graph type to use.')
+@click.option('--vocabres', default=30000, help='Graph type to use.')
 @click.option('--roundcount', '-r', default=3, help='How much the similiarity measure for the labels gets rounded.')
 @click.option('--depth', '-d', default=2, help='How deep the graph should be.')
 @click.option('--verbose', '-v', is_flag=True, default=False, help='Verbose output.')
 @click.option('--singleoccurrence', '-so', is_flag=True, default=True, help='Dont allow multiple occurrences of the same word.')
 def main(positive, negative, topn, subttopn, modelfile, combine, vocabres, roundcount, depth, verbose, singleoccurrence):
-=======
-#@click.option('--negative', default=None, help='Single or multiple words seperated by a whitespace.These words will be excluded from the nearest neighbors.')
-@click.option('--negative', prompt='Single or multiple words seperated by a whitespace.'
-                                                 'These words will be excluded from the nearest neighbors. (Optional)', default='', required=False)
-@click.option('--topn', default=10, help='Number of nearest neighbors to find.')
-@click.option('--subttopn', default=3, help='Graph type to use.')
-@click.option('--model', default='cc.en.300.bin', help='Model to use. Filename in models/ directory.')
-@click.option('--combine', is_flag=False, help='Combine the positives to a conglomerate.')
-#TODO: Maybe find a better default for this? 10.000 ok for only positives, 30.000 needed for negatives
-@click.option('--vocabres', default=30000, help='Graph type to use.')
-@click.option('--roundcount', default=3, help='How much the similiarity measure for the labels gets rounded.')
-def main(positive, negative, topn, subttopn, model, combine, vocabres, roundcount):
->>>>>>> c91d47eb
     '''
     Main function to load the pre-trained word vectors and find the most similar words.
     Binary fasttext model has some drawbacks. Checkout https://radimrehurek.com/gensim/models/_fasttext_bin.html
@@ -224,7 +164,6 @@
 
     # Load the model
     click.echo('Loading model...\n')
-<<<<<<< HEAD
     config.model = fasttext.load_facebook_model('models/' + modelfile)
 
     # Create the graph
@@ -242,42 +181,7 @@
     with open('test_graph_data.pickle', 'rb') as f:
         graph = pickle.load(f)
     graph.render(view=True)
-=======
-    model = fasttext.load_facebook_model('models/' + model)
-
-    click.echo('Creating Basegraph...\n')
-    base_graph = create_base_word_graph(positives, model, combine=combine)
-
-    click.echo('Creating Subgraphs...\n')
-    graph = create_subgraphs(base_graph, positives, model, topn, subttopn, vocabres, negatives, combine=combine)
-
-    pos = nx.nx_pydot.graphviz_layout(graph)
-    fig = plt.figure()
-    nx.draw(graph, pos, with_labels=True, font_size=8)
-    edge_labels = dict([((n1, n2), round(d['weight'], roundcount))
-                        for n1, n2, d in graph.edges(data=True)])
-    print(edge_labels)
-    #color_map = {'base_word': '#a6335f', 'sub_word_1': '#e194bc', 'sub_word_2': '#86aba7'}
-    #node_colors = dict([(n, color_map[typee]) for n, typee in nx.get_node_attributes(base_graph, 'type'))
-    ATTRIBUTE_NAME = 'type'
-    COLOR_SCHEME = {
-        'base_word': '#a6335f',
-        'sub_word_1': '#e194bc',
-        'sub_word_2': '#86aba7'
-    }
-    colors = [COLOR_SCHEME[graph.nodes[node][ATTRIBUTE_NAME]] for node in list(graph.nodes())]
-
-    print([graph.nodes[node][ATTRIBUTE_NAME] for node in list(graph.nodes())])
-    nx.draw_networkx_nodes(graph, pos, node_color=colors, cmap=COLOR_SCHEME.values(), node_size=500, edgecolors='#ffffff'
-                           , alpha=0.9)
-    nx.draw_networkx_edges(graph, pos, edge_color='#86aba7', width=4, alpha=0.8)
-    nx.draw_networkx_edge_labels(graph, pos, edge_labels=edge_labels,
-                                 font_color='#ffffff', font_size=8, rotate=False, bbox=dict(alpha=0))
-
-    fig.set_facecolor('#2F4F4F')
-    fig.set_label('Nearest Neighbor Graph for: ' + str(positives))
-    plt.savefig('graph.png')
->>>>>>> c91d47eb
+
 
 
 def test_design():
